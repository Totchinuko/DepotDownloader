--- conflicted
+++ resolved
@@ -130,29 +130,25 @@
             {
                 while (!token.IsCancellationRequested)
                 {
-<<<<<<< HEAD
+                    await callbacks.RunWaitCallbackAsync(token);
+                }
+            }
+            catch (OperationCanceledException)
+            {
+                //
+            }
+        }
+
+        public async Task RequestAppInfo(uint appId, bool bForce = false)
+        {
+            if ((AppInfo.ContainsKey(appId) && !bForce) || bAborted)
+                return;
+
+            var appTokens = await steamApps.PICSGetAccessTokens([appId], []);
+
+            if (appTokens.AppTokensDenied.Contains(appId))
+            {
                     Util.WriteLine("Insufficient privileges to get access token for app {0}", appId);
-=======
-                    await callbacks.RunWaitCallbackAsync(token);
->>>>>>> 45396662
-                }
-            }
-            catch (OperationCanceledException)
-            {
-                //
-            }
-        }
-
-        public async Task RequestAppInfo(uint appId, bool bForce = false)
-        {
-            if ((AppInfo.ContainsKey(appId) && !bForce) || bAborted)
-                return;
-
-            var appTokens = await steamApps.PICSGetAccessTokens([appId], []);
-
-            if (appTokens.AppTokensDenied.Contains(appId))
-            {
-                Console.WriteLine("Insufficient privileges to get access token for app {0}", appId);
             }
 
             foreach (var token_dict in appTokens.AppTokens)
@@ -237,24 +233,9 @@
             if (DepotKeys.ContainsKey(depotId) || bAborted)
                 return;
 
-<<<<<<< HEAD
-            var completed = false;
-
-            Action<SteamApps.DepotKeyCallback> cbMethod = depotKey =>
-            {
-                completed = true;
+            var depotKey = await steamApps.GetDepotDecryptionKey(depotId, appid);
+
                 Util.WriteLine("Got depot key for {0} result: {1}", depotKey.DepotID, depotKey.Result);
-
-                if (depotKey.Result != EResult.OK)
-                {
-                    Abort();
-                    return;
-                }
-=======
-            var depotKey = await steamApps.GetDepotDecryptionKey(depotId, appid);
->>>>>>> 45396662
-
-            Console.WriteLine("Got depot key for {0} result: {1}", depotKey.DepotID, depotKey.Result);
 
             if (depotKey.Result != EResult.OK)
             {
@@ -308,11 +289,7 @@
         {
             var appPassword = await steamApps.CheckAppBetaPassword(appid, password);
 
-<<<<<<< HEAD
                 Util.WriteLine("Retrieved {0} beta keys with result: {1}", appPassword.BetaPasswords.Count, appPassword.Result);
-=======
-            Console.WriteLine("Retrieved {0} beta keys with result: {1}", appPassword.BetaPasswords.Count, appPassword.Result);
->>>>>>> 45396662
 
             foreach (var entry in appPassword.BetaPasswords)
             {
@@ -405,22 +382,6 @@
             steamClient.Disconnect();
         }
 
-<<<<<<< HEAD
-        private void WaitForCallbacks()
-        {
-            callbacks.RunWaitCallbacks(TimeSpan.FromSeconds(1));
-
-            var diff = DateTime.Now - connectTime;
-
-            if (diff > STEAM3_TIMEOUT && !bConnected)
-            {
-                Util.WriteLine("Timeout connecting to Steam3.");
-                Abort();
-            }
-        }
-
-=======
->>>>>>> 45396662
         private async void ConnectedCallback(SteamClient.ConnectedCallback connected)
         {
             Util.WriteLine(" Done!");
@@ -537,11 +498,7 @@
 
                 if (bConnecting)
                 {
-<<<<<<< HEAD
                     Util.WriteLine("Connection to Steam failed. Trying again");
-=======
-                    Console.WriteLine($"Connection to Steam failed. Trying again (#{connectionBackoff})...");
->>>>>>> 45396662
                 }
                 else
                 {
