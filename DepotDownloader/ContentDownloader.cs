--- conflicted
+++ resolved
@@ -1,1799 +1,912 @@
-<<<<<<< HEAD
-﻿using System;
-using System.Collections.Generic;
-using System.IO;
-using System.Linq;
-using System.Net;
-using System.Text;
-using System.Text.RegularExpressions;
-using System.Threading;
-using SteamKit2;
-using System.Threading.Tasks;
-
-namespace DepotDownloader
-{
-    static class ContentDownloader
-    {
-        public const uint INVALID_APP_ID = uint.MaxValue;
-        public const uint INVALID_DEPOT_ID = uint.MaxValue;
-        public const ulong INVALID_MANIFEST_ID = ulong.MaxValue;
-
-        public static DownloadConfig Config = new DownloadConfig();
-
-        private static Steam3Session steam3;
-        private static Steam3Session.Credentials steam3Credentials;
-        private static CDNClientPool cdnPool;
-
-        private const string DEFAULT_DOWNLOAD_DIR = "depots";
-        private const string CONFIG_DIR = ".DepotDownloader";
-        private static readonly string STAGING_DIR = Path.Combine(CONFIG_DIR, "staging");
-
-        private sealed class DepotDownloadInfo
-        {
-            public uint id { get; private set; }
-            public string installDir { get; private set; }
-            public string contentName { get; private set; }
-
-            public ulong manifestId { get; private set; }
-            public byte[] depotKey;
-
-            public DepotDownloadInfo(uint depotid, ulong manifestId, string installDir, string contentName)
-            {
-                this.id = depotid;
-                this.manifestId = manifestId;
-                this.installDir = installDir;
-                this.contentName = contentName;
-            }
-        }
-
-        static bool CreateDirectories( uint depotId, uint depotVersion, out string installDir )
-        {
-            installDir = null;
-            try
-            {
-                if (string.IsNullOrWhiteSpace(ContentDownloader.Config.InstallDirectory))
-                {
-                    Directory.CreateDirectory( DEFAULT_DOWNLOAD_DIR );
-
-                    string depotPath = Path.Combine( DEFAULT_DOWNLOAD_DIR, depotId.ToString() );
-                    Directory.CreateDirectory( depotPath );
-
-                    installDir = Path.Combine(depotPath, depotVersion.ToString());
-                    Directory.CreateDirectory(installDir);
-
-                    Directory.CreateDirectory(Path.Combine(installDir, CONFIG_DIR));
-                    Directory.CreateDirectory(Path.Combine(installDir, STAGING_DIR));
-                }
-                else
-                {
-                    Directory.CreateDirectory(ContentDownloader.Config.InstallDirectory);
-
-                    installDir = ContentDownloader.Config.InstallDirectory;
-
-                    Directory.CreateDirectory(Path.Combine(installDir, CONFIG_DIR));
-                    Directory.CreateDirectory(Path.Combine(installDir, STAGING_DIR));
-                }
-            }
-            catch
-            {
-                return false;
-            }
-
-            return true;
-        }
-
-        static bool TestIsFileIncluded(string filename)
-        {
-            if (!Config.UsingFileList)
-                return true;
-
-            foreach (string fileListEntry in Config.FilesToDownload)
-            {
-                if (fileListEntry.Equals(filename, StringComparison.OrdinalIgnoreCase))
-                    return true;
-            }
-
-            foreach (Regex rgx in Config.FilesToDownloadRegex)
-            {
-                Match m = rgx.Match(filename);
-
-                if (m.Success)
-                    return true;
-            }
-
-            return false;
-        }
-
-        static bool AccountHasAccess( uint depotId )
-        {
-            if (steam3 == null || steam3.steamUser.SteamID == null || (steam3.Licenses == null && steam3.steamUser.SteamID.AccountType != EAccountType.AnonUser))
-                return false;
-
-            IEnumerable<uint> licenseQuery;
-            if ( steam3.steamUser.SteamID.AccountType == EAccountType.AnonUser )
-            {
-                licenseQuery = new List<uint>() { 17906 };
-            }
-            else
-            {
-                licenseQuery = steam3.Licenses.Select( x => x.PackageID );
-            }
-
-            steam3.RequestPackageInfo( licenseQuery );
-
-            foreach ( var license in licenseQuery )
-            {
-                SteamApps.PICSProductInfoCallback.PICSProductInfo package;
-                if ( steam3.PackageInfo.TryGetValue( license, out package ) && package != null )
-                {
-                    if ( package.KeyValues["appids"].Children.Any( child => child.AsInteger() == depotId ) )
-                        return true;
-
-                    if ( package.KeyValues["depotids"].Children.Any( child => child.AsInteger() == depotId ) )
-                        return true;
-                }
-            }
-
-            return false;
-        }
-
-        internal static KeyValue GetSteam3AppSection( uint appId, EAppInfoSection section )
-        {
-            if (steam3 == null || steam3.AppInfo == null)
-            {
-                return null;
-            }
-
-            SteamApps.PICSProductInfoCallback.PICSProductInfo app;
-            if ( !steam3.AppInfo.TryGetValue( appId, out app ) || app == null )
-            {
-                return null;
-            }
-
-            KeyValue appinfo = app.KeyValues;
-            string section_key;
-
-            switch (section)
-            {
-                case EAppInfoSection.Common:
-                    section_key = "common";
-                    break;
-                case EAppInfoSection.Extended:
-                    section_key = "extended";
-                    break;
-                case EAppInfoSection.Config:
-                    section_key = "config";
-                    break;
-                case EAppInfoSection.Depots:
-                    section_key = "depots";
-                    break;
-                default:
-                    throw new NotImplementedException();
-            }
-            
-            KeyValue section_kv = appinfo.Children.Where(c => c.Name == section_key).FirstOrDefault();
-            return section_kv;
-        }
-
-        static uint GetSteam3AppBuildNumber(uint appId, string branch)
-        {
-            if (appId == INVALID_APP_ID)
-                return 0;
-
-
-            KeyValue depots = ContentDownloader.GetSteam3AppSection(appId, EAppInfoSection.Depots);
-            KeyValue branches = depots["branches"];
-            KeyValue node = branches[branch];
-
-            if (node == KeyValue.Invalid)
-                return 0;
-
-            KeyValue buildid = node["buildid"];
-
-            if (buildid == KeyValue.Invalid)
-                return 0;
-
-            return uint.Parse(buildid.Value);
-        }
-
-        static ulong GetSteam3DepotManifest(uint depotId, uint appId, string branch)
-        {
-            if (Config.ManifestId != INVALID_MANIFEST_ID)
-                return Config.ManifestId;
-
-            KeyValue depots = GetSteam3AppSection(appId, EAppInfoSection.Depots);
-            KeyValue depotChild = depots[depotId.ToString()];
-
-            if (depotChild == KeyValue.Invalid)
-                return INVALID_MANIFEST_ID;
-
-            // Shared depots can either provide manifests, or leave you relying on their parent app.
-            // It seems that with the latter, "sharedinstall" will exist (and equals 2 in the one existance I know of).
-            // Rather than relay on the unknown sharedinstall key, just look for manifests. Test cases: 111710, 346680.
-            if (depotChild["manifests"] == KeyValue.Invalid && depotChild["depotfromapp"] != KeyValue.Invalid)
-            {
-                uint otherAppId = (uint)depotChild["depotfromapp"].AsInteger();
-                if (otherAppId == appId)
-                {
-                    // This shouldn't ever happen, but ya never know with Valve. Don't infinite loop.
-                    Console.WriteLine("App {0}, Depot {1} has depotfromapp of {2}!",
-                        appId, depotId, otherAppId);
-                    return INVALID_MANIFEST_ID;
-                }
-
-                steam3.RequestAppInfo(otherAppId);
-
-                return GetSteam3DepotManifest(depotId, otherAppId, branch);
-            }
-
-            var manifests = depotChild["manifests"];
-            var manifests_encrypted = depotChild["encryptedmanifests"];
-
-            if (manifests.Children.Count == 0 && manifests_encrypted.Children.Count == 0)
-                return INVALID_MANIFEST_ID;
-
-            var node = manifests[branch];
-
-            if (branch != "Public" && node == KeyValue.Invalid)
-            {
-                var node_encrypted = manifests_encrypted[branch];
-                if (node_encrypted != KeyValue.Invalid)
-                {
-                    string password = Config.BetaPassword;
-                    if (password == null)
-                    {
-                        Console.Write("Please enter the password for branch {0}: ", branch);
-                        Config.BetaPassword = password = Console.ReadLine();
-                    }
-
-                    var encrypted_v1 = node_encrypted["encrypted_gid"];
-                    var encrypted_v2 = node_encrypted["encrypted_gid_2"];
-
-                    if (encrypted_v1 != KeyValue.Invalid)
-                    {
-                        byte[] input = Util.DecodeHexString(encrypted_v1.Value);
-                        byte[] manifest_bytes = CryptoHelper.VerifyAndDecryptPassword(input, password);
-
-                        if (manifest_bytes == null)
-                        {
-                            Console.WriteLine("Password was invalid for branch {0}", branch);
-                            return INVALID_MANIFEST_ID;
-                        }
-
-                        return BitConverter.ToUInt64(manifest_bytes, 0);
-                    }
-                    else if (encrypted_v2 != KeyValue.Invalid)
-                    {
-                        // Submit the password to Steam now to get encryption keys
-                        steam3.CheckAppBetaPassword(appId, Config.BetaPassword);
-
-                        if (!steam3.AppBetaPasswords.ContainsKey(branch))
-                        {
-                            Console.WriteLine("Password was invalid for branch {0}", branch);
-                            return INVALID_MANIFEST_ID;
-                        }
-
-                        byte[] input = Util.DecodeHexString(encrypted_v2.Value);
-                        byte[] manifest_bytes;
-                        try
-                        {
-                            manifest_bytes = CryptoHelper.SymmetricDecryptECB(input, steam3.AppBetaPasswords[branch]);
-                        }
-                        catch (Exception e)
-                        {
-                            Console.WriteLine("Failed to decrypt branch {0}: {1}", branch, e.Message);
-                            return INVALID_MANIFEST_ID;
-                        }
-
-                        return BitConverter.ToUInt64(manifest_bytes, 0);
-                    }
-                    else
-                    {
-                        Console.WriteLine("Unhandled depot encryption for depotId {0}", depotId);
-                        return INVALID_MANIFEST_ID;
-                    }
-
-                }
-
-                return INVALID_MANIFEST_ID;
-            }
-
-            if (node.Value == null)
-                return INVALID_MANIFEST_ID;
-
-            return UInt64.Parse(node.Value);
-        }
-
-        static string GetAppOrDepotName(uint depotId, uint appId)
-        {
-            if (depotId == INVALID_DEPOT_ID)
-            {
-                KeyValue info = GetSteam3AppSection(appId, EAppInfoSection.Common);
-
-                if (info == null)
-                    return String.Empty;
-
-                return info["name"].AsString();
-            }
-            else
-            {
-                KeyValue depots = GetSteam3AppSection(appId, EAppInfoSection.Depots);
-
-                if (depots == null)
-                    return String.Empty;
-
-                KeyValue depotChild = depots[depotId.ToString()];
-
-                if (depotChild == null)
-                    return String.Empty;
-
-                return depotChild["name"].AsString();
-            }
-        }
-
-        public static bool InitializeSteam3(string username, string password)
-        {
-            steam3 = new Steam3Session(
-                new SteamUser.LogOnDetails()
-                {
-                    Username = username,
-                    Password = password,
-                }
-            );
-
-            steam3Credentials = steam3.WaitForCredentials();
-
-            if (!steam3Credentials.IsValid)
-            {
-                Console.WriteLine("Unable to get steam3 credentials.");
-                return false;
-            }
-
-            cdnPool = new CDNClientPool(steam3);
-            return true;
-        }
-
-        public static void ShutdownSteam3()
-        {
-            if (steam3 == null)
-                return;
-
-            steam3.Disconnect();
-        }
-
-        public static async Task DownloadAppAsync(uint appId, uint depotId, string branch, bool forceDepot = false)
-        {
-            if(steam3 != null)
-                steam3.RequestAppInfo(appId);
-
-            if (!AccountHasAccess(appId))
-            {
-                if (steam3.RequestFreeAppLicense(appId))
-                {
-                    Console.WriteLine("Obtained FreeOnDemand license for app {0}", appId);
-                }
-                else
-                {
-                    string contentName = GetAppOrDepotName(INVALID_DEPOT_ID, appId);
-                    Console.WriteLine("App {0} ({1}) is not available from this account.", appId, contentName);
-                    return;
-                }
-            }
-
-            Console.WriteLine("Using app branch: '{0}'.", branch);
-
-            var depotIDs = new List<uint>();
-            KeyValue depots = GetSteam3AppSection(appId, EAppInfoSection.Depots);
-
-
-            if (forceDepot)
-            {
-                depotIDs.Add(depotId);
-            }
-            else
-            {
-                if (depots != null)
-                {
-                    foreach (var depotSection in depots.Children)
-                    {
-                        uint id = INVALID_DEPOT_ID;
-                        if (depotSection.Children.Count == 0)
-                            continue;
-                    
-                        if (!uint.TryParse(depotSection.Name, out id))
-                            continue;
-
-                        if (depotId != INVALID_DEPOT_ID && id != depotId)
-                            continue;
-
-                        if (!Config.DownloadAllPlatforms)
-                        {
-                            var depotConfig = depotSection["config"];
-                            if (depotConfig != KeyValue.Invalid && depotConfig["oslist"] != KeyValue.Invalid && !string.IsNullOrWhiteSpace(depotConfig["oslist"].Value))
-                            {
-                                var oslist = depotConfig["oslist"].Value.Split(',');
-                                if (Array.IndexOf(oslist, Util.GetSteamOS()) == -1)
-                                    continue;
-                            }
-                        }
-
-                        depotIDs.Add(id);
-                    }
-                }
-                if (depotIDs == null || (depotIDs.Count == 0 && depotId == INVALID_DEPOT_ID))
-                {
-                    Console.WriteLine("Couldn't find any depots to download for app {0}", appId);
-                    return;
-                }
-                else if (depotIDs.Count == 0)
-                {
-                    Console.Write("Depot {0} not listed for app {1}", depotId, appId);
-                    if (!Config.DownloadAllPlatforms)
-                    {
-                        Console.Write(" or not available on this platform");
-                    }
-                    Console.WriteLine();
-                    return;
-                }
-            }
-
-            var infos = new List<DepotDownloadInfo>();
-
-            foreach (var depot in depotIDs)
-            {
-                var info = GetDepotInfo(depot, appId, branch);
-                if (info != null)
-                {
-                    infos.Add(info);
-                }
-            }
-
-            try
-            {
-                await DownloadSteam3Async(appId, infos).ConfigureAwait(false);
-            }
-            catch (OperationCanceledException)
-            {
-                Console.WriteLine("App {0} was not completely downloaded.", appId);
-            }
-        }
-
-        static DepotDownloadInfo GetDepotInfo(uint depotId, uint appId, string branch)
-        {
-            if(steam3 != null && appId != INVALID_APP_ID)
-                steam3.RequestAppInfo((uint)appId);
-
-            string contentName = GetAppOrDepotName(depotId, appId);
-
-            if (!AccountHasAccess(depotId))
-            {    
-                Console.WriteLine("Depot {0} ({1}) is not available from this account.", depotId, contentName);
-
-                return null;
-            }
-
-            if (steam3 != null)
-                steam3.RequestAppTicket((uint)depotId);
-
-            ulong manifestID = GetSteam3DepotManifest(depotId, appId, branch);
-            if (manifestID == INVALID_MANIFEST_ID && branch != "public")
-            {
-                Console.WriteLine("Warning: Depot {0} does not have branch named \"{1}\". Trying public branch.", depotId, branch);
-                branch = "public";
-                manifestID = GetSteam3DepotManifest(depotId, appId, branch);
-            }
-
-            if (manifestID == INVALID_MANIFEST_ID)
-            {
-                Console.WriteLine("Depot {0} ({1}) missing public subsection or manifest section.", depotId, contentName);
-                return null;
-            }
-
-            uint uVersion = GetSteam3AppBuildNumber(appId, branch);
-
-            string installDir;
-            if (!CreateDirectories(depotId, uVersion, out installDir))
-            {
-                Console.WriteLine("Error: Unable to create install directories!");
-                return null;
-            }
-
-            steam3.RequestDepotKey( depotId, appId );
-            if (!steam3.DepotKeys.ContainsKey(depotId))
-            {
-                Console.WriteLine("No valid depot key for {0}, unable to download.", depotId);
-                return null;
-            }
-
-            byte[] depotKey = steam3.DepotKeys[depotId];
-
-            var info = new DepotDownloadInfo( depotId, manifestID, installDir, contentName );
-            info.depotKey = depotKey;
-            return info;
-        }
-
-        private class ChunkMatch
-        {
-            public ChunkMatch(ProtoManifest.ChunkData oldChunk, ProtoManifest.ChunkData newChunk)
-            {
-                OldChunk = oldChunk;
-                NewChunk = newChunk;
-            }
-            public ProtoManifest.ChunkData OldChunk { get; private set; }
-            public ProtoManifest.ChunkData NewChunk { get; private set; }
-        }
-
-        private static async Task DownloadSteam3Async( uint appId, List<DepotDownloadInfo> depots )
-        {
-            ulong TotalBytesCompressed = 0;
-            ulong TotalBytesUncompressed = 0;
-
-            foreach (var depot in depots)
-            {
-                ulong DepotBytesCompressed = 0;
-                ulong DepotBytesUncompressed = 0;
-
-                Console.WriteLine("Downloading depot {0} - {1}", depot.id, depot.contentName);
-
-                CancellationTokenSource cts = new CancellationTokenSource();
-
-                ProtoManifest oldProtoManifest = null;
-                ProtoManifest newProtoManifest = null;
-                string configDir = Path.Combine(depot.installDir, CONFIG_DIR);
-
-                ulong lastManifestId = INVALID_MANIFEST_ID;
-                ConfigStore.TheConfig.LastManifests.TryGetValue(depot.id, out lastManifestId);
-
-                // In case we have an early exit, this will force equiv of verifyall next run.
-                ConfigStore.TheConfig.LastManifests[depot.id] = INVALID_MANIFEST_ID;
-                ConfigStore.Save();
-
-                if (lastManifestId != INVALID_MANIFEST_ID)
-                {
-                    var oldManifestFileName = Path.Combine(configDir, string.Format("{0}.bin", lastManifestId));
-                    if (File.Exists(oldManifestFileName))
-                        oldProtoManifest = ProtoManifest.LoadFromFile(oldManifestFileName);
-                }
-
-                if (lastManifestId == depot.manifestId && oldProtoManifest != null)
-                {
-                    newProtoManifest = oldProtoManifest;
-                    Console.WriteLine("Already have manifest {0} for depot {1}.", depot.manifestId, depot.id);
-                }
-                else
-                {
-                    var newManifestFileName = Path.Combine(configDir, string.Format("{0}.bin", depot.manifestId));
-                    if (newManifestFileName != null)
-                    {
-                        newProtoManifest = ProtoManifest.LoadFromFile(newManifestFileName);
-                    }
-
-                    if (newProtoManifest != null)
-                    {
-                        Console.WriteLine("Already have manifest {0} for depot {1}.", depot.manifestId, depot.id);
-                    }
-                    else
-                    {
-                        Console.Write("Downloading depot manifest...");
-
-                        DepotManifest depotManifest = null;
-
-                        while (depotManifest == null)
-                        {
-                            CDNClient client = null;
-                            try {
-                                client = await cdnPool.GetConnectionForDepotAsync(appId, depot.id, depot.depotKey, CancellationToken.None).ConfigureAwait(false);
-
-                                depotManifest = await client.DownloadManifestAsync(depot.id, depot.manifestId).ConfigureAwait(false);
-
-                                cdnPool.ReturnConnection(client);
-                            }
-                            catch (WebException e)
-                            {
-                                cdnPool.ReturnBrokenConnection(client);
-
-                                if (e.Status == WebExceptionStatus.ProtocolError)
-                                {
-                                    var response = e.Response as HttpWebResponse;
-                                    if (response.StatusCode == HttpStatusCode.Unauthorized || response.StatusCode == HttpStatusCode.Forbidden)
-                                    {
-                                        Console.WriteLine("Encountered 401 for depot manifest {0} {1}. Aborting.", depot.id, depot.manifestId);
-                                        break;
-                                    }
-                                    else
-                                    {
-                                        Console.WriteLine("Encountered error downloading depot manifest {0} {1}: {2}", depot.id, depot.manifestId, response.StatusCode);
-                                    }
-                                }
-                                else
-                                {
-                                    Console.WriteLine("Encountered error downloading manifest for depot {0} {1}: {2}", depot.id, depot.manifestId, e.Status);
-                                }
-                            }
-                            catch (Exception e)
-                            {
-                                cdnPool.ReturnBrokenConnection(client);
-                                Console.WriteLine("Encountered error downloading manifest for depot {0} {1}: {2}", depot.id, depot.manifestId, e.Message);
-                            }
-                        }
-
-                        if (depotManifest == null)
-                        {
-                            Console.WriteLine("\nUnable to download manifest {0} for depot {1}", depot.manifestId, depot.id);
-                            return;
-                        }
-
-                        newProtoManifest = new ProtoManifest(depotManifest, depot.manifestId);
-                        newProtoManifest.SaveToFile(newManifestFileName);
-
-                        Console.WriteLine(" Done!");
-                    }
-                }
-
-                newProtoManifest.Files.Sort((x, y) => { return x.FileName.CompareTo(y.FileName); });
-
-                if (Config.DownloadManifestOnly)
-                {
-                    StringBuilder manifestBuilder = new StringBuilder();
-                    string txtManifest = Path.Combine(depot.installDir, string.Format("manifest_{0}.txt", depot.id));
-
-                    foreach (var file in newProtoManifest.Files)
-                    {
-                        if (file.Flags.HasFlag(EDepotFileFlag.Directory))
-                            continue;
-
-                        manifestBuilder.Append(string.Format("{0}\n", file.FileName));
-                    }
-
-                    File.WriteAllText(txtManifest, manifestBuilder.ToString());
-                    continue;
-                }
-
-                ulong complete_download_size = 0;
-                ulong size_downloaded = 0;
-                string stagingDir = Path.Combine(depot.installDir, STAGING_DIR);
-
-                var filesAfterExclusions = newProtoManifest.Files.AsParallel().Where(f => TestIsFileIncluded(f.FileName)).ToList();
-                
-                // Pre-process
-                filesAfterExclusions.ForEach(file =>
-                {
-                    var fileFinalPath = Path.Combine(depot.installDir, file.FileName);
-                    var fileStagingPath = Path.Combine(stagingDir, file.FileName);
-
-                    if (file.Flags.HasFlag(EDepotFileFlag.Directory))
-                    {
-                        Directory.CreateDirectory(fileFinalPath);
-                        Directory.CreateDirectory(fileStagingPath);
-                    }
-                    else
-                    {
-                        // Some manifests don't explicitly include all necessary directories
-                        Directory.CreateDirectory(Path.GetDirectoryName(fileFinalPath));
-                        Directory.CreateDirectory(Path.GetDirectoryName(fileStagingPath));
-
-                        complete_download_size += file.TotalSize;
-                    }
-                });
-                
-                var semaphore = new SemaphoreSlim(Config.MaxDownloads);
-                var files = filesAfterExclusions.Where(f => !f.Flags.HasFlag(EDepotFileFlag.Directory)).ToArray();
-                var tasks = new Task[files.Length];
-                for (var i = 0; i < files.Length; i++)
-                {
-                    var file = files[i];
-                    var task = Task.Run(async () =>
-                    {
-                        cts.Token.ThrowIfCancellationRequested();
-
-                        try
-                        {
-                            await semaphore.WaitAsync().ConfigureAwait(false);
-
-                            string fileFinalPath = Path.Combine(depot.installDir, file.FileName);
-                            string fileStagingPath = Path.Combine(stagingDir, file.FileName);
-
-                            // This may still exist if the previous run exited before cleanup
-                            if (File.Exists(fileStagingPath))
-                            {
-                                File.Delete(fileStagingPath);
-                            }
-
-                            FileStream fs = null;
-                            List<ProtoManifest.ChunkData> neededChunks;
-                            FileInfo fi = new FileInfo(fileFinalPath);
-                            if (!fi.Exists)
-                            {
-                                // create new file. need all chunks
-                                fs = File.Create(fileFinalPath);
-                                fs.SetLength((long)file.TotalSize);
-                                neededChunks = new List<ProtoManifest.ChunkData>(file.Chunks);
-                            }
-                            else
-                            {
-                                // open existing
-                                ProtoManifest.FileData oldManifestFile = null;
-                                if (oldProtoManifest != null)
-                                {
-                                    oldManifestFile = oldProtoManifest.Files.SingleOrDefault(f => f.FileName == file.FileName);
-                                }
-
-                                if (oldManifestFile != null)
-                                {
-                                    neededChunks = new List<ProtoManifest.ChunkData>();
-
-                                    if (Config.VerifyAll || !oldManifestFile.FileHash.SequenceEqual(file.FileHash))
-                                    {
-                                        // we have a version of this file, but it doesn't fully match what we want
-
-                                        var matchingChunks = new List<ChunkMatch>();
-
-                                        foreach (var chunk in file.Chunks)
-                                        {
-                                            var oldChunk = oldManifestFile.Chunks.FirstOrDefault(c => c.ChunkID.SequenceEqual(chunk.ChunkID));
-                                            if (oldChunk != null)
-                                            {
-                                                matchingChunks.Add(new ChunkMatch(oldChunk, chunk));
-                                            }
-                                            else
-                                            {
-                                                neededChunks.Add(chunk);
-                                            }
-                                        }
-
-                                        File.Move(fileFinalPath, fileStagingPath);
-
-                                        fs = File.Open(fileFinalPath, FileMode.Create);
-                                        fs.SetLength((long)file.TotalSize);
-
-                                        using (var fsOld = File.Open(fileStagingPath, FileMode.Open))
-                                        {
-                                            foreach (var match in matchingChunks)
-                                            {
-                                                fsOld.Seek((long)match.OldChunk.Offset, SeekOrigin.Begin);
-
-                                                byte[] tmp = new byte[match.OldChunk.UncompressedLength];
-                                                fsOld.Read(tmp, 0, tmp.Length);
-
-                                                byte[] adler = Util.AdlerHash(tmp);
-                                                if (!adler.SequenceEqual(match.OldChunk.Checksum))
-                                                {
-                                                    neededChunks.Add(match.NewChunk);
-                                                }
-                                                else
-                                                {
-                                                    fs.Seek((long)match.NewChunk.Offset, SeekOrigin.Begin);
-                                                    fs.Write(tmp, 0, tmp.Length);
-                                                }
-                                            }
-                                        }
-
-                                        File.Delete(fileStagingPath);
-                                    }
-                                }
-                                else
-                                {
-                                    // No old manifest or file not in old manifest. We must validate.
-
-                                    fs = File.Open(fileFinalPath, FileMode.Open);
-                                    if ((ulong)fi.Length != file.TotalSize)
-                                    {
-                                        fs.SetLength((long)file.TotalSize);
-                                    }
-
-                                    neededChunks = Util.ValidateSteam3FileChecksums(fs, file.Chunks.OrderBy(x => x.Offset).ToArray());
-                                }
-            
-                                if (neededChunks.Count() == 0)
-                                {
-                                    size_downloaded += file.TotalSize;
-                                    Console.WriteLine("{0,6:#00.00}% {1}", ((float)size_downloaded / (float)complete_download_size) * 100.0f, fileFinalPath);
-                                    if (fs != null)
-                                        fs.Dispose();
-                                    return;
-                                }
-                                else
-                                {
-                                    size_downloaded += (file.TotalSize - (ulong)neededChunks.Select(x => (long)x.UncompressedLength).Sum());
-                                }
-                            }
-
-                            foreach (var chunk in neededChunks)
-                            {
-                                if (cts.IsCancellationRequested) break;
-
-                                string chunkID = Util.EncodeHexString(chunk.ChunkID);
-                                CDNClient.DepotChunk chunkData = null;
-
-                                while (!cts.IsCancellationRequested)
-                                {
-                                    CDNClient client;
-                                    try
-                                    {
-                                        client = await cdnPool.GetConnectionForDepotAsync(appId, depot.id, depot.depotKey, cts.Token).ConfigureAwait(false);
-                                    }
-                                    catch (OperationCanceledException)
-                                    {
-                                        break;
-                                    }
-
-                                    DepotManifest.ChunkData data = new DepotManifest.ChunkData();
-                                    data.ChunkID = chunk.ChunkID;
-                                    data.Checksum = chunk.Checksum;
-                                    data.Offset = chunk.Offset;
-                                    data.CompressedLength = chunk.CompressedLength;
-                                    data.UncompressedLength = chunk.UncompressedLength;
-
-                                    try
-                                    {
-                                        chunkData = await client.DownloadDepotChunkAsync(depot.id, data).ConfigureAwait(false);
-                                        cdnPool.ReturnConnection(client);
-                                        break;
-                                    }
-                                    catch (WebException e)
-                                    {
-                                        cdnPool.ReturnBrokenConnection(client);
-
-                                        if (e.Status == WebExceptionStatus.ProtocolError)
-                                        {
-                                            var response = e.Response as HttpWebResponse;
-                                            if (response.StatusCode == HttpStatusCode.Unauthorized || response.StatusCode == HttpStatusCode.Forbidden)
-                                            {
-                                                Console.WriteLine("Encountered 401 for chunk {0}. Aborting.", chunkID);
-                                                cts.Cancel();
-                                                break;
-                                            }
-                                            else
-                                            {
-                                                Console.WriteLine("Encountered error downloading chunk {0}: {1}", chunkID, response.StatusCode);
-                                            }
-                                        }
-                                        else
-                                        {
-                                            Console.WriteLine("Encountered error downloading chunk {0}: {1}", chunkID, e.Status);
-                                        }
-                                    }
-                                    catch (Exception e)
-                                    {
-                                        cdnPool.ReturnBrokenConnection(client);
-                                        Console.WriteLine("Encountered unexpected error downloading chunk {0}: {1}", chunkID, e.Message);
-                                    }
-                                }
-
-                                if (chunkData == null)
-                                {
-                                    Console.WriteLine("Failed to find any server with chunk {0} for depot {1}. Aborting.", chunkID, depot.id);
-                                    return;
-                                }
-
-                                TotalBytesCompressed += chunk.CompressedLength;
-                                DepotBytesCompressed += chunk.CompressedLength;
-                                TotalBytesUncompressed += chunk.UncompressedLength;
-                                DepotBytesUncompressed += chunk.UncompressedLength;
-
-                                fs.Seek((long)chunk.Offset, SeekOrigin.Begin);
-                                fs.Write(chunkData.Data, 0, chunkData.Data.Length);
-
-                                size_downloaded += chunk.UncompressedLength;
-                            }
-
-                            fs.Dispose();
-
-                            Console.WriteLine("{0,6:#00.00}% {1}", ((float)size_downloaded / (float)complete_download_size) * 100.0f, fileFinalPath);
-                        }
-                        finally
-                        {
-                            semaphore.Release();
-                        }
-                    });
-
-                    tasks[i] = task;
-                }
-
-                await Task.WhenAll(tasks).ConfigureAwait(false);
-
-                ConfigStore.TheConfig.LastManifests[depot.id] = depot.manifestId;
-                ConfigStore.Save();
-
-                Console.WriteLine("Depot {0} - Downloaded {1} bytes ({2} bytes uncompressed)", depot.id, DepotBytesCompressed, DepotBytesUncompressed);
-            }
-
-            Console.WriteLine("Total downloaded: {0} bytes ({1} bytes uncompressed) from {2} depots", TotalBytesCompressed, TotalBytesUncompressed, depots.Count);
-        }
-    }
-}
-=======
-﻿using SteamKit2;
-using System;
-using System.Collections.Generic;
-using System.IO;
-using System.Linq;
-using System.Net;
-using System.Text;
-using System.Text.RegularExpressions;
-using System.Threading;
-
-namespace DepotDownloader
-{
-    static class ContentDownloader
-    {
-        public const uint INVALID_APP_ID = uint.MaxValue;
-        public const uint INVALID_DEPOT_ID = uint.MaxValue;
-        public const ulong INVALID_MANIFEST_ID = ulong.MaxValue;
-
-        public static DownloadConfig Config = new DownloadConfig();
-
-        private static Steam3Session steam3;
-        private static Steam3Session.Credentials steam3Credentials;
-        private static CDNClientPool cdnPool;
-
-        private const string DEFAULT_DOWNLOAD_DIR = "depots";
-        private const string CONFIG_DIR = ".DepotDownloader";
-        private static readonly string STAGING_DIR = Path.Combine( CONFIG_DIR, "staging" );
-
-        private sealed class DepotDownloadInfo
-        {
-            public uint id { get; private set; }
-            public string installDir { get; private set; }
-            public string contentName { get; private set; }
-
-            public ulong manifestId { get; private set; }
-            public byte[] depotKey;
-
-            public DepotDownloadInfo( uint depotid, ulong manifestId, string installDir, string contentName )
-            {
-                this.id = depotid;
-                this.manifestId = manifestId;
-                this.installDir = installDir;
-                this.contentName = contentName;
-            }
-        }
-
-        static bool CreateDirectories( uint depotId, uint depotVersion, out string installDir )
-        {
-            installDir = null;
-            try
-            {
-                if ( string.IsNullOrWhiteSpace( ContentDownloader.Config.InstallDirectory ) )
-                {
-                    Directory.CreateDirectory( DEFAULT_DOWNLOAD_DIR );
-
-                    string depotPath = Path.Combine( DEFAULT_DOWNLOAD_DIR, depotId.ToString() );
-                    Directory.CreateDirectory( depotPath );
-
-                    installDir = Path.Combine( depotPath, depotVersion.ToString() );
-                    Directory.CreateDirectory( installDir );
-
-                    Directory.CreateDirectory( Path.Combine( installDir, CONFIG_DIR ) );
-                    Directory.CreateDirectory( Path.Combine( installDir, STAGING_DIR ) );
-                }
-                else
-                {
-                    Directory.CreateDirectory( ContentDownloader.Config.InstallDirectory );
-
-                    installDir = ContentDownloader.Config.InstallDirectory;
-
-                    Directory.CreateDirectory( Path.Combine( installDir, CONFIG_DIR ) );
-                    Directory.CreateDirectory( Path.Combine( installDir, STAGING_DIR ) );
-                }
-            }
-            catch
-            {
-                return false;
-            }
-
-            return true;
-        }
-
-        static bool TestIsFileIncluded( string filename )
-        {
-            if ( !Config.UsingFileList )
-                return true;
-
-            foreach ( string fileListEntry in Config.FilesToDownload )
-            {
-                if ( fileListEntry.Equals( filename, StringComparison.OrdinalIgnoreCase ) )
-                    return true;
-            }
-
-            foreach ( Regex rgx in Config.FilesToDownloadRegex )
-            {
-                Match m = rgx.Match( filename );
-
-                if ( m.Success )
-                    return true;
-            }
-
-            return false;
-        }
-
-        static bool AccountHasAccess( uint depotId )
-        {
-            if ( steam3 == null || steam3.steamUser.SteamID == null || ( steam3.Licenses == null && steam3.steamUser.SteamID.AccountType != EAccountType.AnonUser ) )
-                return false;
-
-            IEnumerable<uint> licenseQuery;
-            if ( steam3.steamUser.SteamID.AccountType == EAccountType.AnonUser )
-            {
-                licenseQuery = new List<uint>() { 17906 };
-            }
-            else
-            {
-                licenseQuery = steam3.Licenses.Select( x => x.PackageID );
-            }
-
-            steam3.RequestPackageInfo( licenseQuery );
-
-            foreach ( var license in licenseQuery )
-            {
-                SteamApps.PICSProductInfoCallback.PICSProductInfo package;
-                if ( steam3.PackageInfo.TryGetValue( license, out package ) && package != null )
-                {
-                    if ( package.KeyValues[ "appids" ].Children.Any( child => child.AsInteger() == depotId ) )
-                        return true;
-
-                    if ( package.KeyValues[ "depotids" ].Children.Any( child => child.AsInteger() == depotId ) )
-                        return true;
-                }
-            }
-
-            return false;
-        }
-
-        internal static KeyValue GetSteam3AppSection( uint appId, EAppInfoSection section )
-        {
-            if ( steam3 == null || steam3.AppInfo == null )
-            {
-                return null;
-            }
-
-            SteamApps.PICSProductInfoCallback.PICSProductInfo app;
-            if ( !steam3.AppInfo.TryGetValue( appId, out app ) || app == null )
-            {
-                return null;
-            }
-
-            KeyValue appinfo = app.KeyValues;
-            string section_key;
-
-            switch ( section )
-            {
-                case EAppInfoSection.Common:
-                    section_key = "common";
-                    break;
-                case EAppInfoSection.Extended:
-                    section_key = "extended";
-                    break;
-                case EAppInfoSection.Config:
-                    section_key = "config";
-                    break;
-                case EAppInfoSection.Depots:
-                    section_key = "depots";
-                    break;
-                default:
-                    throw new NotImplementedException();
-            }
-
-            KeyValue section_kv = appinfo.Children.Where( c => c.Name == section_key ).FirstOrDefault();
-            return section_kv;
-        }
-
-        static uint GetSteam3AppBuildNumber( uint appId, string branch )
-        {
-            if ( appId == INVALID_APP_ID )
-                return 0;
-
-
-            KeyValue depots = ContentDownloader.GetSteam3AppSection( appId, EAppInfoSection.Depots );
-            KeyValue branches = depots[ "branches" ];
-            KeyValue node = branches[ branch ];
-
-            if ( node == KeyValue.Invalid )
-                return 0;
-
-            KeyValue buildid = node[ "buildid" ];
-
-            if ( buildid == KeyValue.Invalid )
-                return 0;
-
-            return uint.Parse( buildid.Value );
-        }
-
-        static ulong GetSteam3DepotManifest( uint depotId, uint appId, string branch )
-        {
-            if ( Config.ManifestId != INVALID_MANIFEST_ID )
-                return Config.ManifestId;
-
-            KeyValue depots = GetSteam3AppSection( appId, EAppInfoSection.Depots );
-            KeyValue depotChild = depots[ depotId.ToString() ];
-
-            if ( depotChild == KeyValue.Invalid )
-                return INVALID_MANIFEST_ID;
-
-            // Shared depots can either provide manifests, or leave you relying on their parent app.
-            // It seems that with the latter, "sharedinstall" will exist (and equals 2 in the one existance I know of).
-            // Rather than relay on the unknown sharedinstall key, just look for manifests. Test cases: 111710, 346680.
-            if ( depotChild[ "manifests" ] == KeyValue.Invalid && depotChild[ "depotfromapp" ] != KeyValue.Invalid )
-            {
-                uint otherAppId = ( uint )depotChild[ "depotfromapp" ].AsInteger();
-                if ( otherAppId == appId )
-                {
-                    // This shouldn't ever happen, but ya never know with Valve. Don't infinite loop.
-                    Console.WriteLine( "App {0}, Depot {1} has depotfromapp of {2}!",
-                        appId, depotId, otherAppId );
-                    return INVALID_MANIFEST_ID;
-                }
-
-                steam3.RequestAppInfo( otherAppId );
-
-                return GetSteam3DepotManifest( depotId, otherAppId, branch );
-            }
-
-            var manifests = depotChild[ "manifests" ];
-            var manifests_encrypted = depotChild[ "encryptedmanifests" ];
-
-            if ( manifests.Children.Count == 0 && manifests_encrypted.Children.Count == 0 )
-                return INVALID_MANIFEST_ID;
-
-            var node = manifests[ branch ];
-
-            if ( branch != "Public" && node == KeyValue.Invalid )
-            {
-                var node_encrypted = manifests_encrypted[ branch ];
-                if ( node_encrypted != KeyValue.Invalid )
-                {
-                    string password = Config.BetaPassword;
-                    if ( password == null )
-                    {
-                        Console.Write( "Please enter the password for branch {0}: ", branch );
-                        Config.BetaPassword = password = Console.ReadLine();
-                    }
-
-                    var encrypted_v1 = node_encrypted[ "encrypted_gid" ];
-                    var encrypted_v2 = node_encrypted[ "encrypted_gid_2" ];
-
-                    if ( encrypted_v1 != KeyValue.Invalid )
-                    {
-                        byte[] input = Util.DecodeHexString( encrypted_v1.Value );
-                        byte[] manifest_bytes = CryptoHelper.VerifyAndDecryptPassword( input, password );
-
-                        if ( manifest_bytes == null )
-                        {
-                            Console.WriteLine( "Password was invalid for branch {0}", branch );
-                            return INVALID_MANIFEST_ID;
-                        }
-
-                        return BitConverter.ToUInt64( manifest_bytes, 0 );
-                    }
-                    else if ( encrypted_v2 != KeyValue.Invalid )
-                    {
-                        // Submit the password to Steam now to get encryption keys
-                        steam3.CheckAppBetaPassword( appId, Config.BetaPassword );
-
-                        if ( !steam3.AppBetaPasswords.ContainsKey( branch ) )
-                        {
-                            Console.WriteLine( "Password was invalid for branch {0}", branch );
-                            return INVALID_MANIFEST_ID;
-                        }
-
-                        byte[] input = Util.DecodeHexString( encrypted_v2.Value );
-                        byte[] manifest_bytes;
-                        try
-                        {
-                            manifest_bytes = CryptoHelper.SymmetricDecryptECB( input, steam3.AppBetaPasswords[ branch ] );
-                        }
-                        catch ( Exception e )
-                        {
-                            Console.WriteLine( "Failed to decrypt branch {0}: {1}", branch, e.Message );
-                            return INVALID_MANIFEST_ID;
-                        }
-
-                        return BitConverter.ToUInt64( manifest_bytes, 0 );
-                    }
-                    else
-                    {
-                        Console.WriteLine( "Unhandled depot encryption for depotId {0}", depotId );
-                        return INVALID_MANIFEST_ID;
-                    }
-
-                }
-
-                return INVALID_MANIFEST_ID;
-            }
-
-            if ( node.Value == null )
-                return INVALID_MANIFEST_ID;
-
-            return UInt64.Parse( node.Value );
-        }
-
-        static string GetAppOrDepotName( uint depotId, uint appId )
-        {
-            if ( depotId == INVALID_DEPOT_ID )
-            {
-                KeyValue info = GetSteam3AppSection( appId, EAppInfoSection.Common );
-
-                if ( info == null )
-                    return String.Empty;
-
-                return info[ "name" ].AsString();
-            }
-            else
-            {
-                KeyValue depots = GetSteam3AppSection( appId, EAppInfoSection.Depots );
-
-                if ( depots == null )
-                    return String.Empty;
-
-                KeyValue depotChild = depots[ depotId.ToString() ];
-
-                if ( depotChild == null )
-                    return String.Empty;
-
-                return depotChild[ "name" ].AsString();
-            }
-        }
-
-        public static bool InitializeSteam3( string username, string password )
-        {
-            string loginKey = null;
-
-            if ( username != null && Config.RememberPassword )
-            {
-                _ = ConfigStore.TheConfig.LoginKeys.TryGetValue( username, out loginKey );
-            }
-
-            steam3 = new Steam3Session(
-                new SteamUser.LogOnDetails()
-                {
-                    Username = username,
-                    Password = loginKey == null ? password : null,
-                    ShouldRememberPassword = Config.RememberPassword,
-                    LoginKey = loginKey,
-                }
-            );
-
-            steam3Credentials = steam3.WaitForCredentials();
-
-            if ( !steam3Credentials.IsValid )
-            {
-                Console.WriteLine( "Unable to get steam3 credentials." );
-                return false;
-            }
-
-            cdnPool = new CDNClientPool( steam3 );
-            return true;
-        }
-
-        public static void ShutdownSteam3()
-        {
-            if ( steam3 == null )
-                return;
-
-            steam3.TryWaitForLoginKey();
-            steam3.Disconnect();
-        }
-
-        public static void DownloadApp( uint appId, uint depotId, string branch, string os = null, bool forceDepot = false )
-        {
-            if ( steam3 != null )
-                steam3.RequestAppInfo( appId );
-
-            if ( !AccountHasAccess( appId ) )
-            {
-                if ( steam3.RequestFreeAppLicense( appId ) )
-                {
-                    Console.WriteLine( "Obtained FreeOnDemand license for app {0}", appId );
-                }
-                else
-                {
-                    string contentName = GetAppOrDepotName( INVALID_DEPOT_ID, appId );
-                    Console.WriteLine( "App {0} ({1}) is not available from this account.", appId, contentName );
-                    return;
-                }
-            }
-
-            Console.WriteLine( "Using app branch: '{0}'.", branch );
-
-            var depotIDs = new List<uint>();
-            KeyValue depots = GetSteam3AppSection( appId, EAppInfoSection.Depots );
-
-
-            if ( forceDepot )
-            {
-                depotIDs.Add( depotId );
-            }
-            else
-            {
-                if ( depots != null )
-                {
-                    foreach ( var depotSection in depots.Children )
-                    {
-                        uint id = INVALID_DEPOT_ID;
-                        if ( depotSection.Children.Count == 0 )
-                            continue;
-
-                        if ( !uint.TryParse( depotSection.Name, out id ) )
-                            continue;
-
-                        if ( depotId != INVALID_DEPOT_ID && id != depotId )
-                            continue;
-
-                        if ( !Config.DownloadAllPlatforms )
-                        {
-                            var depotConfig = depotSection[ "config" ];
-                            if ( depotConfig != KeyValue.Invalid && depotConfig[ "oslist" ] != KeyValue.Invalid && !string.IsNullOrWhiteSpace( depotConfig[ "oslist" ].Value ) )
-                            {
-                                var oslist = depotConfig[ "oslist" ].Value.Split( ',' );
-                                if ( Array.IndexOf( oslist, os ?? Util.GetSteamOS() ) == -1 )
-                                    continue;
-                            }
-                        }
-
-                        depotIDs.Add( id );
-                    }
-                }
-                if ( depotIDs == null || ( depotIDs.Count == 0 && depotId == INVALID_DEPOT_ID ) )
-                {
-                    Console.WriteLine( "Couldn't find any depots to download for app {0}", appId );
-                    return;
-                }
-                else if ( depotIDs.Count == 0 )
-                {
-                    Console.Write( "Depot {0} not listed for app {1}", depotId, appId );
-                    if ( !Config.DownloadAllPlatforms )
-                    {
-                        Console.Write( " or not available on this platform" );
-                    }
-                    Console.WriteLine();
-                    return;
-                }
-            }
-
-            var infos = new List<DepotDownloadInfo>();
-
-            foreach ( var depot in depotIDs )
-            {
-                DepotDownloadInfo info = GetDepotInfo( depot, appId, branch );
-                if ( info != null )
-                {
-                    infos.Add( info );
-                }
-            }
-
-            try
-            {
-                DownloadSteam3( appId, infos );
-            }
-            catch ( OperationCanceledException )
-            {
-                Console.WriteLine( "App {0} was not completely downloaded.", appId );
-            }
-        }
-
-        static DepotDownloadInfo GetDepotInfo( uint depotId, uint appId, string branch )
-        {
-            if ( steam3 != null && appId != INVALID_APP_ID )
-                steam3.RequestAppInfo( ( uint )appId );
-
-            string contentName = GetAppOrDepotName( depotId, appId );
-
-            if ( !AccountHasAccess( depotId ) )
-            {
-                Console.WriteLine( "Depot {0} ({1}) is not available from this account.", depotId, contentName );
-
-                return null;
-            }
-
-            if ( steam3 != null )
-                steam3.RequestAppTicket( ( uint )depotId );
-
-            ulong manifestID = GetSteam3DepotManifest( depotId, appId, branch );
-            if ( manifestID == INVALID_MANIFEST_ID && branch != "public" )
-            {
-                Console.WriteLine( "Warning: Depot {0} does not have branch named \"{1}\". Trying public branch.", depotId, branch );
-                branch = "public";
-                manifestID = GetSteam3DepotManifest( depotId, appId, branch );
-            }
-
-            if ( manifestID == INVALID_MANIFEST_ID )
-            {
-                Console.WriteLine( "Depot {0} ({1}) missing public subsection or manifest section.", depotId, contentName );
-                return null;
-            }
-
-            uint uVersion = GetSteam3AppBuildNumber( appId, branch );
-
-            string installDir;
-            if ( !CreateDirectories( depotId, uVersion, out installDir ) )
-            {
-                Console.WriteLine( "Error: Unable to create install directories!" );
-                return null;
-            }
-
-            steam3.RequestDepotKey( depotId, appId );
-            if ( !steam3.DepotKeys.ContainsKey( depotId ) )
-            {
-                Console.WriteLine( "No valid depot key for {0}, unable to download.", depotId );
-                return null;
-            }
-
-            byte[] depotKey = steam3.DepotKeys[ depotId ];
-
-            var info = new DepotDownloadInfo( depotId, manifestID, installDir, contentName );
-            info.depotKey = depotKey;
-            return info;
-        }
-
-        private class ChunkMatch
-        {
-            public ChunkMatch( ProtoManifest.ChunkData oldChunk, ProtoManifest.ChunkData newChunk )
-            {
-                OldChunk = oldChunk;
-                NewChunk = newChunk;
-            }
-            public ProtoManifest.ChunkData OldChunk { get; private set; }
-            public ProtoManifest.ChunkData NewChunk { get; private set; }
-        }
-
-        private static void DownloadSteam3( uint appId, List<DepotDownloadInfo> depots )
-        {
-            ulong TotalBytesCompressed = 0;
-            ulong TotalBytesUncompressed = 0;
-
-            foreach ( var depot in depots )
-            {
-                ulong DepotBytesCompressed = 0;
-                ulong DepotBytesUncompressed = 0;
-
-                Console.WriteLine( "Downloading depot {0} - {1}", depot.id, depot.contentName );
-
-                CancellationTokenSource cts = new CancellationTokenSource();
-
-                ProtoManifest oldProtoManifest = null;
-                ProtoManifest newProtoManifest = null;
-                string configDir = Path.Combine( depot.installDir, CONFIG_DIR );
-
-                ulong lastManifestId = INVALID_MANIFEST_ID;
-                ConfigStore.TheConfig.LastManifests.TryGetValue( depot.id, out lastManifestId );
-
-                // In case we have an early exit, this will force equiv of verifyall next run.
-                ConfigStore.TheConfig.LastManifests[ depot.id ] = INVALID_MANIFEST_ID;
-                ConfigStore.Save();
-
-                if ( lastManifestId != INVALID_MANIFEST_ID )
-                {
-                    var oldManifestFileName = Path.Combine( configDir, string.Format( "{0}.bin", lastManifestId ) );
-                    if ( File.Exists( oldManifestFileName ) )
-                        oldProtoManifest = ProtoManifest.LoadFromFile( oldManifestFileName );
-                }
-
-                if ( lastManifestId == depot.manifestId && oldProtoManifest != null )
-                {
-                    newProtoManifest = oldProtoManifest;
-                    Console.WriteLine( "Already have manifest {0} for depot {1}.", depot.manifestId, depot.id );
-                }
-                else
-                {
-                    var newManifestFileName = Path.Combine( configDir, string.Format( "{0}.bin", depot.manifestId ) );
-                    if ( newManifestFileName != null )
-                    {
-                        newProtoManifest = ProtoManifest.LoadFromFile( newManifestFileName );
-                    }
-
-                    if ( newProtoManifest != null )
-                    {
-                        Console.WriteLine( "Already have manifest {0} for depot {1}.", depot.manifestId, depot.id );
-                    }
-                    else
-                    {
-                        Console.Write( "Downloading depot manifest..." );
-
-                        DepotManifest depotManifest = null;
-
-                        while ( depotManifest == null )
-                        {
-                            CDNClient client = null;
-                            try
-                            {
-                                client = cdnPool.GetConnectionForDepot( appId, depot.id, depot.depotKey, CancellationToken.None );
-
-                                depotManifest = client.DownloadManifest( depot.id, depot.manifestId );
-
-                                cdnPool.ReturnConnection( client );
-                            }
-                            catch ( WebException e )
-                            {
-                                cdnPool.ReturnBrokenConnection( client );
-
-                                if ( e.Status == WebExceptionStatus.ProtocolError )
-                                {
-                                    var response = e.Response as HttpWebResponse;
-                                    if ( response.StatusCode == HttpStatusCode.Unauthorized || response.StatusCode == HttpStatusCode.Forbidden )
-                                    {
-                                        Console.WriteLine( "Encountered 401 for depot manifest {0} {1}. Aborting.", depot.id, depot.manifestId );
-                                        break;
-                                    }
-                                    else
-                                    {
-                                        Console.WriteLine( "Encountered error downloading depot manifest {0} {1}: {2}", depot.id, depot.manifestId, response.StatusCode );
-                                    }
-                                }
-                                else
-                                {
-                                    Console.WriteLine( "Encountered error downloading manifest for depot {0} {1}: {2}", depot.id, depot.manifestId, e.Status );
-                                }
-                            }
-                            catch ( Exception e )
-                            {
-                                cdnPool.ReturnBrokenConnection( client );
-                                Console.WriteLine( "Encountered error downloading manifest for depot {0} {1}: {2}", depot.id, depot.manifestId, e.Message );
-                            }
-                        }
-
-                        if ( depotManifest == null )
-                        {
-                            Console.WriteLine( "\nUnable to download manifest {0} for depot {1}", depot.manifestId, depot.id );
-                            return;
-                        }
-
-                        newProtoManifest = new ProtoManifest( depotManifest, depot.manifestId );
-                        newProtoManifest.SaveToFile( newManifestFileName );
-
-                        Console.WriteLine( " Done!" );
-                    }
-                }
-
-                newProtoManifest.Files.Sort( ( x, y ) => { return x.FileName.CompareTo( y.FileName ); } );
-
-                if ( Config.DownloadManifestOnly )
-                {
-                    StringBuilder manifestBuilder = new StringBuilder();
-                    string txtManifest = Path.Combine( depot.installDir, string.Format( "manifest_{0}.txt", depot.id ) );
-
-                    foreach ( var file in newProtoManifest.Files )
-                    {
-                        if ( file.Flags.HasFlag( EDepotFileFlag.Directory ) )
-                            continue;
-
-                        manifestBuilder.Append( string.Format( "{0}\n", file.FileName ) );
-                    }
-
-                    File.WriteAllText( txtManifest, manifestBuilder.ToString() );
-                    continue;
-                }
-
-                ulong complete_download_size = 0;
-                ulong size_downloaded = 0;
-                string stagingDir = Path.Combine( depot.installDir, STAGING_DIR );
-
-                var filesAfterExclusions = newProtoManifest.Files.AsParallel().Where( f => TestIsFileIncluded( f.FileName ) ).ToList();
-
-                // Pre-process
-                filesAfterExclusions.ForEach( file =>
-                {
-                    var fileFinalPath = Path.Combine( depot.installDir, file.FileName );
-                    var fileStagingPath = Path.Combine( stagingDir, file.FileName );
-
-                    if ( file.Flags.HasFlag( EDepotFileFlag.Directory ) )
-                    {
-                        Directory.CreateDirectory( fileFinalPath );
-                        Directory.CreateDirectory( fileStagingPath );
-                    }
-                    else
-                    {
-                        // Some manifests don't explicitly include all necessary directories
-                        Directory.CreateDirectory( Path.GetDirectoryName( fileFinalPath ) );
-                        Directory.CreateDirectory( Path.GetDirectoryName( fileStagingPath ) );
-
-                        complete_download_size += file.TotalSize;
-                    }
-                } );
-
-                filesAfterExclusions.Where( f => !f.Flags.HasFlag( EDepotFileFlag.Directory ) )
-                    .AsParallel().WithCancellation( cts.Token ).WithDegreeOfParallelism( Config.MaxDownloads )
-                    .ForAll( file =>
-                    {
-                        string fileFinalPath = Path.Combine( depot.installDir, file.FileName );
-                        string fileStagingPath = Path.Combine( stagingDir, file.FileName );
-
-                        // This may still exist if the previous run exited before cleanup
-                        if ( File.Exists( fileStagingPath ) )
-                        {
-                            File.Delete( fileStagingPath );
-                        }
-
-                        FileStream fs = null;
-                        List<ProtoManifest.ChunkData> neededChunks;
-                        FileInfo fi = new FileInfo( fileFinalPath );
-                        if ( !fi.Exists )
-                        {
-                            // create new file. need all chunks
-                            fs = File.Create( fileFinalPath );
-                            fs.SetLength( ( long )file.TotalSize );
-                            neededChunks = new List<ProtoManifest.ChunkData>( file.Chunks );
-                        }
-                        else
-                        {
-                            // open existing
-                            ProtoManifest.FileData oldManifestFile = null;
-                            if ( oldProtoManifest != null )
-                            {
-                                oldManifestFile = oldProtoManifest.Files.SingleOrDefault( f => f.FileName == file.FileName );
-                            }
-
-                            if ( oldManifestFile != null )
-                            {
-                                neededChunks = new List<ProtoManifest.ChunkData>();
-
-                                if ( Config.VerifyAll || !oldManifestFile.FileHash.SequenceEqual( file.FileHash ) )
-                                {
-                                    // we have a version of this file, but it doesn't fully match what we want
-
-                                    var matchingChunks = new List<ChunkMatch>();
-
-                                    foreach ( var chunk in file.Chunks )
-                                    {
-                                        var oldChunk = oldManifestFile.Chunks.FirstOrDefault( c => c.ChunkID.SequenceEqual( chunk.ChunkID ) );
-                                        if ( oldChunk != null )
-                                        {
-                                            matchingChunks.Add( new ChunkMatch( oldChunk, chunk ) );
-                                        }
-                                        else
-                                        {
-                                            neededChunks.Add( chunk );
-                                        }
-                                    }
-
-                                    File.Move( fileFinalPath, fileStagingPath );
-
-                                    fs = File.Open( fileFinalPath, FileMode.Create );
-                                    fs.SetLength( ( long )file.TotalSize );
-
-                                    using ( var fsOld = File.Open( fileStagingPath, FileMode.Open ) )
-                                    {
-                                        foreach ( var match in matchingChunks )
-                                        {
-                                            fsOld.Seek( ( long )match.OldChunk.Offset, SeekOrigin.Begin );
-
-                                            byte[] tmp = new byte[ match.OldChunk.UncompressedLength ];
-                                            fsOld.Read( tmp, 0, tmp.Length );
-
-                                            byte[] adler = Util.AdlerHash( tmp );
-                                            if ( !adler.SequenceEqual( match.OldChunk.Checksum ) )
-                                            {
-                                                neededChunks.Add( match.NewChunk );
-                                            }
-                                            else
-                                            {
-                                                fs.Seek( ( long )match.NewChunk.Offset, SeekOrigin.Begin );
-                                                fs.Write( tmp, 0, tmp.Length );
-                                            }
-                                        }
-                                    }
-
-                                    File.Delete( fileStagingPath );
-                                }
-                            }
-                            else
-                            {
-                                // No old manifest or file not in old manifest. We must validate.
-
-                                fs = File.Open( fileFinalPath, FileMode.Open );
-                                if ( ( ulong )fi.Length != file.TotalSize )
-                                {
-                                    fs.SetLength( ( long )file.TotalSize );
-                                }
-
-                                neededChunks = Util.ValidateSteam3FileChecksums( fs, file.Chunks.OrderBy( x => x.Offset ).ToArray() );
-                            }
-
-                            if ( neededChunks.Count() == 0 )
-                            {
-                                size_downloaded += file.TotalSize;
-                                Console.WriteLine( "{0,6:#00.00}% {1}", ( ( float )size_downloaded / ( float )complete_download_size ) * 100.0f, fileFinalPath );
-                                if ( fs != null )
-                                    fs.Close();
-                                return;
-                            }
-                            else
-                            {
-                                size_downloaded += ( file.TotalSize - ( ulong )neededChunks.Select( x => ( long )x.UncompressedLength ).Sum() );
-                            }
-                        }
-
-                        foreach ( var chunk in neededChunks )
-                        {
-                            if ( cts.IsCancellationRequested ) break;
-
-                            string chunkID = Util.EncodeHexString( chunk.ChunkID );
-                            CDNClient.DepotChunk chunkData = null;
-
-                            while ( !cts.IsCancellationRequested )
-                            {
-                                CDNClient client;
-                                try
-                                {
-                                    client = cdnPool.GetConnectionForDepot( appId, depot.id, depot.depotKey, cts.Token );
-                                }
-                                catch ( OperationCanceledException )
-                                {
-                                    break;
-                                }
-
-                                DepotManifest.ChunkData data = new DepotManifest.ChunkData();
-                                data.ChunkID = chunk.ChunkID;
-                                data.Checksum = chunk.Checksum;
-                                data.Offset = chunk.Offset;
-                                data.CompressedLength = chunk.CompressedLength;
-                                data.UncompressedLength = chunk.UncompressedLength;
-
-                                try
-                                {
-                                    chunkData = client.DownloadDepotChunk( depot.id, data );
-                                    cdnPool.ReturnConnection( client );
-                                    break;
-                                }
-                                catch ( WebException e )
-                                {
-                                    cdnPool.ReturnBrokenConnection( client );
-
-                                    if ( e.Status == WebExceptionStatus.ProtocolError )
-                                    {
-                                        var response = e.Response as HttpWebResponse;
-                                        if ( response.StatusCode == HttpStatusCode.Unauthorized || response.StatusCode == HttpStatusCode.Forbidden )
-                                        {
-                                            Console.WriteLine( "Encountered 401 for chunk {0}. Aborting.", chunkID );
-                                            cts.Cancel();
-                                            break;
-                                        }
-                                        else
-                                        {
-                                            Console.WriteLine( "Encountered error downloading chunk {0}: {1}", chunkID, response.StatusCode );
-                                        }
-                                    }
-                                    else
-                                    {
-                                        Console.WriteLine( "Encountered error downloading chunk {0}: {1}", chunkID, e.Status );
-                                    }
-                                }
-                                catch ( Exception e )
-                                {
-                                    cdnPool.ReturnBrokenConnection( client );
-                                    Console.WriteLine( "Encountered unexpected error downloading chunk {0}: {1}", chunkID, e.Message );
-                                }
-                            }
-
-                            if ( chunkData == null )
-                            {
-                                Console.WriteLine( "Failed to find any server with chunk {0} for depot {1}. Aborting.", chunkID, depot.id );
-                                return;
-                            }
-
-                            TotalBytesCompressed += chunk.CompressedLength;
-                            DepotBytesCompressed += chunk.CompressedLength;
-                            TotalBytesUncompressed += chunk.UncompressedLength;
-                            DepotBytesUncompressed += chunk.UncompressedLength;
-
-                            fs.Seek( ( long )chunk.Offset, SeekOrigin.Begin );
-                            fs.Write( chunkData.Data, 0, chunkData.Data.Length );
-
-                            size_downloaded += chunk.UncompressedLength;
-                        }
-
-                        fs.Close();
-
-                        Console.WriteLine( "{0,6:#00.00}% {1}", ( ( float )size_downloaded / ( float )complete_download_size ) * 100.0f, fileFinalPath );
-                    } );
-
-                ConfigStore.TheConfig.LastManifests[ depot.id ] = depot.manifestId;
-                ConfigStore.Save();
-
-                Console.WriteLine( "Depot {0} - Downloaded {1} bytes ({2} bytes uncompressed)", depot.id, DepotBytesCompressed, DepotBytesUncompressed );
-            }
-
-            Console.WriteLine( "Total downloaded: {0} bytes ({1} bytes uncompressed) from {2} depots", TotalBytesCompressed, TotalBytesUncompressed, depots.Count );
-        }
-    }
-}
->>>>>>> 42b832e4
+﻿using SteamKit2;
+using System;
+using System.Collections.Generic;
+using System.IO;
+using System.Linq;
+using System.Net;
+using System.Text;
+using System.Text.RegularExpressions;
+using System.Threading;
+using System.Threading.Tasks;
+
+namespace DepotDownloader
+{
+    static class ContentDownloader
+    {
+        public const uint INVALID_APP_ID = uint.MaxValue;
+        public const uint INVALID_DEPOT_ID = uint.MaxValue;
+        public const ulong INVALID_MANIFEST_ID = ulong.MaxValue;
+
+        public static DownloadConfig Config = new DownloadConfig();
+
+        private static Steam3Session steam3;
+        private static Steam3Session.Credentials steam3Credentials;
+        private static CDNClientPool cdnPool;
+
+        private const string DEFAULT_DOWNLOAD_DIR = "depots";
+        private const string CONFIG_DIR = ".DepotDownloader";
+        private static readonly string STAGING_DIR = Path.Combine( CONFIG_DIR, "staging" );
+
+        private sealed class DepotDownloadInfo
+        {
+            public uint id { get; private set; }
+            public string installDir { get; private set; }
+            public string contentName { get; private set; }
+
+            public ulong manifestId { get; private set; }
+            public byte[] depotKey;
+
+            public DepotDownloadInfo( uint depotid, ulong manifestId, string installDir, string contentName )
+            {
+                this.id = depotid;
+                this.manifestId = manifestId;
+                this.installDir = installDir;
+                this.contentName = contentName;
+            }
+        }
+
+        static bool CreateDirectories( uint depotId, uint depotVersion, out string installDir )
+        {
+            installDir = null;
+            try
+            {
+                if ( string.IsNullOrWhiteSpace( ContentDownloader.Config.InstallDirectory ) )
+                {
+                    Directory.CreateDirectory( DEFAULT_DOWNLOAD_DIR );
+
+                    string depotPath = Path.Combine( DEFAULT_DOWNLOAD_DIR, depotId.ToString() );
+                    Directory.CreateDirectory( depotPath );
+
+                    installDir = Path.Combine( depotPath, depotVersion.ToString() );
+                    Directory.CreateDirectory( installDir );
+
+                    Directory.CreateDirectory( Path.Combine( installDir, CONFIG_DIR ) );
+                    Directory.CreateDirectory( Path.Combine( installDir, STAGING_DIR ) );
+                }
+                else
+                {
+                    Directory.CreateDirectory( ContentDownloader.Config.InstallDirectory );
+
+                    installDir = ContentDownloader.Config.InstallDirectory;
+
+                    Directory.CreateDirectory( Path.Combine( installDir, CONFIG_DIR ) );
+                    Directory.CreateDirectory( Path.Combine( installDir, STAGING_DIR ) );
+                }
+            }
+            catch
+            {
+                return false;
+            }
+
+            return true;
+        }
+
+        static bool TestIsFileIncluded( string filename )
+        {
+            if ( !Config.UsingFileList )
+                return true;
+
+            foreach ( string fileListEntry in Config.FilesToDownload )
+            {
+                if ( fileListEntry.Equals( filename, StringComparison.OrdinalIgnoreCase ) )
+                    return true;
+            }
+
+            foreach ( Regex rgx in Config.FilesToDownloadRegex )
+            {
+                Match m = rgx.Match( filename );
+
+                if ( m.Success )
+                    return true;
+            }
+
+            return false;
+        }
+
+        static bool AccountHasAccess( uint depotId )
+        {
+            if ( steam3 == null || steam3.steamUser.SteamID == null || ( steam3.Licenses == null && steam3.steamUser.SteamID.AccountType != EAccountType.AnonUser ) )
+                return false;
+
+            IEnumerable<uint> licenseQuery;
+            if ( steam3.steamUser.SteamID.AccountType == EAccountType.AnonUser )
+            {
+                licenseQuery = new List<uint>() { 17906 };
+            }
+            else
+            {
+                licenseQuery = steam3.Licenses.Select( x => x.PackageID );
+            }
+
+            steam3.RequestPackageInfo( licenseQuery );
+
+            foreach ( var license in licenseQuery )
+            {
+                SteamApps.PICSProductInfoCallback.PICSProductInfo package;
+                if ( steam3.PackageInfo.TryGetValue( license, out package ) && package != null )
+                {
+                    if ( package.KeyValues[ "appids" ].Children.Any( child => child.AsInteger() == depotId ) )
+                        return true;
+
+                    if ( package.KeyValues[ "depotids" ].Children.Any( child => child.AsInteger() == depotId ) )
+                        return true;
+                }
+            }
+
+            return false;
+        }
+
+        internal static KeyValue GetSteam3AppSection( uint appId, EAppInfoSection section )
+        {
+            if ( steam3 == null || steam3.AppInfo == null )
+            {
+                return null;
+            }
+
+            SteamApps.PICSProductInfoCallback.PICSProductInfo app;
+            if ( !steam3.AppInfo.TryGetValue( appId, out app ) || app == null )
+            {
+                return null;
+            }
+
+            KeyValue appinfo = app.KeyValues;
+            string section_key;
+
+            switch ( section )
+            {
+                case EAppInfoSection.Common:
+                    section_key = "common";
+                    break;
+                case EAppInfoSection.Extended:
+                    section_key = "extended";
+                    break;
+                case EAppInfoSection.Config:
+                    section_key = "config";
+                    break;
+                case EAppInfoSection.Depots:
+                    section_key = "depots";
+                    break;
+                default:
+                    throw new NotImplementedException();
+            }
+
+            KeyValue section_kv = appinfo.Children.Where( c => c.Name == section_key ).FirstOrDefault();
+            return section_kv;
+        }
+
+        static uint GetSteam3AppBuildNumber( uint appId, string branch )
+        {
+            if ( appId == INVALID_APP_ID )
+                return 0;
+
+
+            KeyValue depots = ContentDownloader.GetSteam3AppSection( appId, EAppInfoSection.Depots );
+            KeyValue branches = depots[ "branches" ];
+            KeyValue node = branches[ branch ];
+
+            if ( node == KeyValue.Invalid )
+                return 0;
+
+            KeyValue buildid = node[ "buildid" ];
+
+            if ( buildid == KeyValue.Invalid )
+                return 0;
+
+            return uint.Parse( buildid.Value );
+        }
+
+        static ulong GetSteam3DepotManifest( uint depotId, uint appId, string branch )
+        {
+            if ( Config.ManifestId != INVALID_MANIFEST_ID )
+                return Config.ManifestId;
+
+            KeyValue depots = GetSteam3AppSection( appId, EAppInfoSection.Depots );
+            KeyValue depotChild = depots[ depotId.ToString() ];
+
+            if ( depotChild == KeyValue.Invalid )
+                return INVALID_MANIFEST_ID;
+
+            // Shared depots can either provide manifests, or leave you relying on their parent app.
+            // It seems that with the latter, "sharedinstall" will exist (and equals 2 in the one existance I know of).
+            // Rather than relay on the unknown sharedinstall key, just look for manifests. Test cases: 111710, 346680.
+            if ( depotChild[ "manifests" ] == KeyValue.Invalid && depotChild[ "depotfromapp" ] != KeyValue.Invalid )
+            {
+                uint otherAppId = ( uint )depotChild[ "depotfromapp" ].AsInteger();
+                if ( otherAppId == appId )
+                {
+                    // This shouldn't ever happen, but ya never know with Valve. Don't infinite loop.
+                    Console.WriteLine( "App {0}, Depot {1} has depotfromapp of {2}!",
+                        appId, depotId, otherAppId );
+                    return INVALID_MANIFEST_ID;
+                }
+
+                steam3.RequestAppInfo( otherAppId );
+
+                return GetSteam3DepotManifest( depotId, otherAppId, branch );
+            }
+
+            var manifests = depotChild[ "manifests" ];
+            var manifests_encrypted = depotChild[ "encryptedmanifests" ];
+
+            if ( manifests.Children.Count == 0 && manifests_encrypted.Children.Count == 0 )
+                return INVALID_MANIFEST_ID;
+
+            var node = manifests[ branch ];
+
+            if ( branch != "Public" && node == KeyValue.Invalid )
+            {
+                var node_encrypted = manifests_encrypted[ branch ];
+                if ( node_encrypted != KeyValue.Invalid )
+                {
+                    string password = Config.BetaPassword;
+                    if ( password == null )
+                    {
+                        Console.Write( "Please enter the password for branch {0}: ", branch );
+                        Config.BetaPassword = password = Console.ReadLine();
+                    }
+
+                    var encrypted_v1 = node_encrypted[ "encrypted_gid" ];
+                    var encrypted_v2 = node_encrypted[ "encrypted_gid_2" ];
+
+                    if ( encrypted_v1 != KeyValue.Invalid )
+                    {
+                        byte[] input = Util.DecodeHexString( encrypted_v1.Value );
+                        byte[] manifest_bytes = CryptoHelper.VerifyAndDecryptPassword( input, password );
+
+                        if ( manifest_bytes == null )
+                        {
+                            Console.WriteLine( "Password was invalid for branch {0}", branch );
+                            return INVALID_MANIFEST_ID;
+                        }
+
+                        return BitConverter.ToUInt64( manifest_bytes, 0 );
+                    }
+                    else if ( encrypted_v2 != KeyValue.Invalid )
+                    {
+                        // Submit the password to Steam now to get encryption keys
+                        steam3.CheckAppBetaPassword( appId, Config.BetaPassword );
+
+                        if ( !steam3.AppBetaPasswords.ContainsKey( branch ) )
+                        {
+                            Console.WriteLine( "Password was invalid for branch {0}", branch );
+                            return INVALID_MANIFEST_ID;
+                        }
+
+                        byte[] input = Util.DecodeHexString( encrypted_v2.Value );
+                        byte[] manifest_bytes;
+                        try
+                        {
+                            manifest_bytes = CryptoHelper.SymmetricDecryptECB( input, steam3.AppBetaPasswords[ branch ] );
+                        }
+                        catch ( Exception e )
+                        {
+                            Console.WriteLine( "Failed to decrypt branch {0}: {1}", branch, e.Message );
+                            return INVALID_MANIFEST_ID;
+                        }
+
+                        return BitConverter.ToUInt64( manifest_bytes, 0 );
+                    }
+                    else
+                    {
+                        Console.WriteLine( "Unhandled depot encryption for depotId {0}", depotId );
+                        return INVALID_MANIFEST_ID;
+                    }
+
+                }
+
+                return INVALID_MANIFEST_ID;
+            }
+
+            if ( node.Value == null )
+                return INVALID_MANIFEST_ID;
+
+            return UInt64.Parse( node.Value );
+        }
+
+        static string GetAppOrDepotName( uint depotId, uint appId )
+        {
+            if ( depotId == INVALID_DEPOT_ID )
+            {
+                KeyValue info = GetSteam3AppSection( appId, EAppInfoSection.Common );
+
+                if ( info == null )
+                    return String.Empty;
+
+                return info[ "name" ].AsString();
+            }
+            else
+            {
+                KeyValue depots = GetSteam3AppSection( appId, EAppInfoSection.Depots );
+
+                if ( depots == null )
+                    return String.Empty;
+
+                KeyValue depotChild = depots[ depotId.ToString() ];
+
+                if ( depotChild == null )
+                    return String.Empty;
+
+                return depotChild[ "name" ].AsString();
+            }
+        }
+
+        public static bool InitializeSteam3( string username, string password )
+        {
+            string loginKey = null;
+
+            if ( username != null && Config.RememberPassword )
+            {
+                _ = ConfigStore.TheConfig.LoginKeys.TryGetValue( username, out loginKey );
+            }
+
+            steam3 = new Steam3Session(
+                new SteamUser.LogOnDetails()
+                {
+                    Username = username,
+                    Password = loginKey == null ? password : null,
+                    ShouldRememberPassword = Config.RememberPassword,
+                    LoginKey = loginKey,
+                }
+            );
+
+            steam3Credentials = steam3.WaitForCredentials();
+
+            if ( !steam3Credentials.IsValid )
+            {
+                Console.WriteLine( "Unable to get steam3 credentials." );
+                return false;
+            }
+
+            cdnPool = new CDNClientPool( steam3 );
+            return true;
+        }
+
+        public static void ShutdownSteam3()
+        {
+            if ( steam3 == null )
+                return;
+
+            steam3.TryWaitForLoginKey();
+            steam3.Disconnect();
+        }
+
+        public static async Task DownloadAppAsync( uint appId, uint depotId, string branch, string os = null, bool forceDepot = false )
+        {
+            if ( steam3 != null )
+                steam3.RequestAppInfo( appId );
+
+            if ( !AccountHasAccess( appId ) )
+            {
+                if ( steam3.RequestFreeAppLicense( appId ) )
+                {
+                    Console.WriteLine( "Obtained FreeOnDemand license for app {0}", appId );
+                }
+                else
+                {
+                    string contentName = GetAppOrDepotName( INVALID_DEPOT_ID, appId );
+                    Console.WriteLine( "App {0} ({1}) is not available from this account.", appId, contentName );
+                    return;
+                }
+            }
+
+            Console.WriteLine( "Using app branch: '{0}'.", branch );
+
+            var depotIDs = new List<uint>();
+            KeyValue depots = GetSteam3AppSection( appId, EAppInfoSection.Depots );
+
+
+            if ( forceDepot )
+            {
+                depotIDs.Add( depotId );
+            }
+            else
+            {
+                if ( depots != null )
+                {
+                    foreach ( var depotSection in depots.Children )
+                    {
+                        uint id = INVALID_DEPOT_ID;
+                        if ( depotSection.Children.Count == 0 )
+                            continue;
+
+                        if ( !uint.TryParse( depotSection.Name, out id ) )
+                            continue;
+
+                        if ( depotId != INVALID_DEPOT_ID && id != depotId )
+                            continue;
+
+                        if ( !Config.DownloadAllPlatforms )
+                        {
+                            var depotConfig = depotSection[ "config" ];
+                            if ( depotConfig != KeyValue.Invalid && depotConfig[ "oslist" ] != KeyValue.Invalid && !string.IsNullOrWhiteSpace( depotConfig[ "oslist" ].Value ) )
+                            {
+                                var oslist = depotConfig[ "oslist" ].Value.Split( ',' );
+                                if ( Array.IndexOf( oslist, os ?? Util.GetSteamOS() ) == -1 )
+                                    continue;
+                            }
+                        }
+
+                        depotIDs.Add( id );
+                    }
+                }
+                if ( depotIDs == null || ( depotIDs.Count == 0 && depotId == INVALID_DEPOT_ID ) )
+                {
+                    Console.WriteLine( "Couldn't find any depots to download for app {0}", appId );
+                    return;
+                }
+                else if ( depotIDs.Count == 0 )
+                {
+                    Console.Write( "Depot {0} not listed for app {1}", depotId, appId );
+                    if ( !Config.DownloadAllPlatforms )
+                    {
+                        Console.Write( " or not available on this platform" );
+                    }
+                    Console.WriteLine();
+                    return;
+                }
+            }
+
+            var infos = new List<DepotDownloadInfo>();
+
+            foreach ( var depot in depotIDs )
+            {
+                var info = GetDepotInfo( depot, appId, branch );
+                if ( info != null )
+                {
+                    infos.Add( info );
+                }
+            }
+
+            try
+            {
+                await DownloadSteam3Async( appId, infos ).ConfigureAwait( false );
+            }
+            catch ( OperationCanceledException )
+            {
+                Console.WriteLine( "App {0} was not completely downloaded.", appId );
+            }
+        }
+
+        static DepotDownloadInfo GetDepotInfo( uint depotId, uint appId, string branch )
+        {
+            if ( steam3 != null && appId != INVALID_APP_ID )
+                steam3.RequestAppInfo( ( uint )appId );
+
+            string contentName = GetAppOrDepotName( depotId, appId );
+
+            if ( !AccountHasAccess( depotId ) )
+            {
+                Console.WriteLine( "Depot {0} ({1}) is not available from this account.", depotId, contentName );
+
+                return null;
+            }
+
+            if ( steam3 != null )
+                steam3.RequestAppTicket( ( uint )depotId );
+
+            ulong manifestID = GetSteam3DepotManifest( depotId, appId, branch );
+            if ( manifestID == INVALID_MANIFEST_ID && branch != "public" )
+            {
+                Console.WriteLine( "Warning: Depot {0} does not have branch named \"{1}\". Trying public branch.", depotId, branch );
+                branch = "public";
+                manifestID = GetSteam3DepotManifest( depotId, appId, branch );
+            }
+
+            if ( manifestID == INVALID_MANIFEST_ID )
+            {
+                Console.WriteLine( "Depot {0} ({1}) missing public subsection or manifest section.", depotId, contentName );
+                return null;
+            }
+
+            uint uVersion = GetSteam3AppBuildNumber( appId, branch );
+
+            string installDir;
+            if ( !CreateDirectories( depotId, uVersion, out installDir ) )
+            {
+                Console.WriteLine( "Error: Unable to create install directories!" );
+                return null;
+            }
+
+            steam3.RequestDepotKey( depotId, appId );
+            if ( !steam3.DepotKeys.ContainsKey( depotId ) )
+            {
+                Console.WriteLine( "No valid depot key for {0}, unable to download.", depotId );
+                return null;
+            }
+
+            byte[] depotKey = steam3.DepotKeys[ depotId ];
+
+            var info = new DepotDownloadInfo( depotId, manifestID, installDir, contentName );
+            info.depotKey = depotKey;
+            return info;
+        }
+
+        private class ChunkMatch
+        {
+            public ChunkMatch( ProtoManifest.ChunkData oldChunk, ProtoManifest.ChunkData newChunk )
+            {
+                OldChunk = oldChunk;
+                NewChunk = newChunk;
+            }
+            public ProtoManifest.ChunkData OldChunk { get; private set; }
+            public ProtoManifest.ChunkData NewChunk { get; private set; }
+        }
+
+        private static async Task DownloadSteam3Async( uint appId, List<DepotDownloadInfo> depots )
+        {
+            ulong TotalBytesCompressed = 0;
+            ulong TotalBytesUncompressed = 0;
+
+            foreach ( var depot in depots )
+            {
+                ulong DepotBytesCompressed = 0;
+                ulong DepotBytesUncompressed = 0;
+
+                Console.WriteLine( "Downloading depot {0} - {1}", depot.id, depot.contentName );
+
+                CancellationTokenSource cts = new CancellationTokenSource();
+
+                ProtoManifest oldProtoManifest = null;
+                ProtoManifest newProtoManifest = null;
+                string configDir = Path.Combine( depot.installDir, CONFIG_DIR );
+
+                ulong lastManifestId = INVALID_MANIFEST_ID;
+                ConfigStore.TheConfig.LastManifests.TryGetValue( depot.id, out lastManifestId );
+
+                // In case we have an early exit, this will force equiv of verifyall next run.
+                ConfigStore.TheConfig.LastManifests[ depot.id ] = INVALID_MANIFEST_ID;
+                ConfigStore.Save();
+
+                if ( lastManifestId != INVALID_MANIFEST_ID )
+                {
+                    var oldManifestFileName = Path.Combine( configDir, string.Format( "{0}.bin", lastManifestId ) );
+                    if ( File.Exists( oldManifestFileName ) )
+                        oldProtoManifest = ProtoManifest.LoadFromFile( oldManifestFileName );
+                }
+
+                if ( lastManifestId == depot.manifestId && oldProtoManifest != null )
+                {
+                    newProtoManifest = oldProtoManifest;
+                    Console.WriteLine( "Already have manifest {0} for depot {1}.", depot.manifestId, depot.id );
+                }
+                else
+                {
+                    var newManifestFileName = Path.Combine( configDir, string.Format( "{0}.bin", depot.manifestId ) );
+                    if ( newManifestFileName != null )
+                    {
+                        newProtoManifest = ProtoManifest.LoadFromFile( newManifestFileName );
+                    }
+
+                    if ( newProtoManifest != null )
+                    {
+                        Console.WriteLine( "Already have manifest {0} for depot {1}.", depot.manifestId, depot.id );
+                    }
+                    else
+                    {
+                        Console.Write( "Downloading depot manifest..." );
+
+                        DepotManifest depotManifest = null;
+
+                        while ( depotManifest == null )
+                        {
+                            CDNClient client = null;
+                            try
+                            {
+                                client = await cdnPool.GetConnectionForDepotAsync( appId, depot.id, depot.depotKey, CancellationToken.None ).ConfigureAwait( false );
+
+                                depotManifest = await client.DownloadManifestAsync( depot.id, depot.manifestId ).ConfigureAwait( false );
+
+                                cdnPool.ReturnConnection( client );
+                            }
+                            catch ( WebException e )
+                            {
+                                cdnPool.ReturnBrokenConnection( client );
+
+                                if ( e.Status == WebExceptionStatus.ProtocolError )
+                                {
+                                    var response = e.Response as HttpWebResponse;
+                                    if ( response.StatusCode == HttpStatusCode.Unauthorized || response.StatusCode == HttpStatusCode.Forbidden )
+                                    {
+                                        Console.WriteLine( "Encountered 401 for depot manifest {0} {1}. Aborting.", depot.id, depot.manifestId );
+                                        break;
+                                    }
+                                    else
+                                    {
+                                        Console.WriteLine( "Encountered error downloading depot manifest {0} {1}: {2}", depot.id, depot.manifestId, response.StatusCode );
+                                    }
+                                }
+                                else
+                                {
+                                    Console.WriteLine( "Encountered error downloading manifest for depot {0} {1}: {2}", depot.id, depot.manifestId, e.Status );
+                                }
+                            }
+                            catch ( Exception e )
+                            {
+                                cdnPool.ReturnBrokenConnection( client );
+                                Console.WriteLine( "Encountered error downloading manifest for depot {0} {1}: {2}", depot.id, depot.manifestId, e.Message );
+                            }
+                        }
+
+                        if ( depotManifest == null )
+                        {
+                            Console.WriteLine( "\nUnable to download manifest {0} for depot {1}", depot.manifestId, depot.id );
+                            return;
+                        }
+
+                        newProtoManifest = new ProtoManifest( depotManifest, depot.manifestId );
+                        newProtoManifest.SaveToFile( newManifestFileName );
+
+                        Console.WriteLine( " Done!" );
+                    }
+                }
+
+                newProtoManifest.Files.Sort( ( x, y ) => { return x.FileName.CompareTo( y.FileName ); } );
+
+                if ( Config.DownloadManifestOnly )
+                {
+                    StringBuilder manifestBuilder = new StringBuilder();
+                    string txtManifest = Path.Combine( depot.installDir, string.Format( "manifest_{0}.txt", depot.id ) );
+
+                    foreach ( var file in newProtoManifest.Files )
+                    {
+                        if ( file.Flags.HasFlag( EDepotFileFlag.Directory ) )
+                            continue;
+
+                        manifestBuilder.Append( string.Format( "{0}\n", file.FileName ) );
+                    }
+
+                    File.WriteAllText( txtManifest, manifestBuilder.ToString() );
+                    continue;
+                }
+
+                ulong complete_download_size = 0;
+                ulong size_downloaded = 0;
+                string stagingDir = Path.Combine( depot.installDir, STAGING_DIR );
+
+                var filesAfterExclusions = newProtoManifest.Files.AsParallel().Where( f => TestIsFileIncluded( f.FileName ) ).ToList();
+
+                // Pre-process
+                filesAfterExclusions.ForEach( file =>
+                {
+                    var fileFinalPath = Path.Combine( depot.installDir, file.FileName );
+                    var fileStagingPath = Path.Combine( stagingDir, file.FileName );
+
+                    if ( file.Flags.HasFlag( EDepotFileFlag.Directory ) )
+                    {
+                        Directory.CreateDirectory( fileFinalPath );
+                        Directory.CreateDirectory( fileStagingPath );
+                    }
+                    else
+                    {
+                        // Some manifests don't explicitly include all necessary directories
+                        Directory.CreateDirectory( Path.GetDirectoryName( fileFinalPath ) );
+                        Directory.CreateDirectory( Path.GetDirectoryName( fileStagingPath ) );
+
+                        complete_download_size += file.TotalSize;
+                    }
+                } );
+
+                var semaphore = new SemaphoreSlim( Config.MaxDownloads );
+                var files = filesAfterExclusions.Where( f => !f.Flags.HasFlag( EDepotFileFlag.Directory ) ).ToArray();
+                var tasks = new Task[ files.Length ];
+                for ( var i = 0; i < files.Length; i++ )
+                {
+                    var file = files[ i ];
+                    var task = Task.Run( async () =>
+                    {
+                        cts.Token.ThrowIfCancellationRequested();
+
+                        try
+                        {
+                            string fileFinalPath = Path.Combine( depot.installDir, file.FileName );
+                            string fileStagingPath = Path.Combine( stagingDir, file.FileName );
+
+                            // This may still exist if the previous run exited before cleanup
+                            if ( File.Exists( fileStagingPath ) )
+                            {
+                                File.Delete( fileStagingPath );
+                            }
+
+                            FileStream fs = null;
+                            List<ProtoManifest.ChunkData> neededChunks;
+                            FileInfo fi = new FileInfo( fileFinalPath );
+                            if ( !fi.Exists )
+                            {
+                                // create new file. need all chunks
+                                fs = File.Create( fileFinalPath );
+                                fs.SetLength( ( long )file.TotalSize );
+                                neededChunks = new List<ProtoManifest.ChunkData>( file.Chunks );
+                            }
+                            else
+                            {
+                                // open existing
+                                ProtoManifest.FileData oldManifestFile = null;
+                                if ( oldProtoManifest != null )
+                                {
+                                    oldManifestFile = oldProtoManifest.Files.SingleOrDefault( f => f.FileName == file.FileName );
+                                }
+
+                                if ( oldManifestFile != null )
+                                {
+                                    neededChunks = new List<ProtoManifest.ChunkData>();
+
+                                    if ( Config.VerifyAll || !oldManifestFile.FileHash.SequenceEqual( file.FileHash ) )
+                                    {
+                                        // we have a version of this file, but it doesn't fully match what we want
+
+                                        var matchingChunks = new List<ChunkMatch>();
+
+                                        foreach ( var chunk in file.Chunks )
+                                        {
+                                            var oldChunk = oldManifestFile.Chunks.FirstOrDefault( c => c.ChunkID.SequenceEqual( chunk.ChunkID ) );
+                                            if ( oldChunk != null )
+                                            {
+                                                matchingChunks.Add( new ChunkMatch( oldChunk, chunk ) );
+                                            }
+                                            else
+                                            {
+                                                neededChunks.Add( chunk );
+                                            }
+                                        }
+
+                                        File.Move( fileFinalPath, fileStagingPath );
+
+                                        fs = File.Open( fileFinalPath, FileMode.Create );
+                                        fs.SetLength( ( long )file.TotalSize );
+
+                                        using ( var fsOld = File.Open( fileStagingPath, FileMode.Open ) )
+                                        {
+                                            foreach ( var match in matchingChunks )
+                                            {
+                                                fsOld.Seek( ( long )match.OldChunk.Offset, SeekOrigin.Begin );
+
+                                                byte[] tmp = new byte[ match.OldChunk.UncompressedLength ];
+                                                fsOld.Read( tmp, 0, tmp.Length );
+
+                                                byte[] adler = Util.AdlerHash( tmp );
+                                                if ( !adler.SequenceEqual( match.OldChunk.Checksum ) )
+                                                {
+                                                    neededChunks.Add( match.NewChunk );
+                                                }
+                                                else
+                                                {
+                                                    fs.Seek( ( long )match.NewChunk.Offset, SeekOrigin.Begin );
+                                                    fs.Write( tmp, 0, tmp.Length );
+                                                }
+                                            }
+                                        }
+
+                                        File.Delete( fileStagingPath );
+                                    }
+                                }
+                                else
+                                {
+                                    // No old manifest or file not in old manifest. We must validate.
+
+                                    fs = File.Open( fileFinalPath, FileMode.Open );
+                                    if ( ( ulong )fi.Length != file.TotalSize )
+                                    {
+                                        fs.SetLength( ( long )file.TotalSize );
+                                    }
+
+                                    neededChunks = Util.ValidateSteam3FileChecksums( fs, file.Chunks.OrderBy( x => x.Offset ).ToArray() );
+                                }
+
+                                if ( neededChunks.Count() == 0 )
+                                {
+                                    size_downloaded += file.TotalSize;
+                                    Console.WriteLine( "{0,6:#00.00}% {1}", ( ( float )size_downloaded / ( float )complete_download_size ) * 100.0f, fileFinalPath );
+                                    if ( fs != null )
+                                        fs.Dispose();
+                                    return;
+                                }
+                                else
+                                {
+                                    size_downloaded += ( file.TotalSize - ( ulong )neededChunks.Select( x => ( long )x.UncompressedLength ).Sum() );
+                                }
+                            }
+
+                            foreach ( var chunk in neededChunks )
+                            {
+                                if ( cts.IsCancellationRequested ) break;
+
+                                string chunkID = Util.EncodeHexString( chunk.ChunkID );
+                                CDNClient.DepotChunk chunkData = null;
+
+                                while ( !cts.IsCancellationRequested )
+                                {
+                                    CDNClient client;
+                                    try
+                                    {
+                                        client = await cdnPool.GetConnectionForDepotAsync( appId, depot.id, depot.depotKey, cts.Token ).ConfigureAwait( false );
+                                    }
+                                    catch ( OperationCanceledException )
+                                    {
+                                        break;
+                                    }
+
+                                    DepotManifest.ChunkData data = new DepotManifest.ChunkData();
+                                    data.ChunkID = chunk.ChunkID;
+                                    data.Checksum = chunk.Checksum;
+                                    data.Offset = chunk.Offset;
+                                    data.CompressedLength = chunk.CompressedLength;
+                                    data.UncompressedLength = chunk.UncompressedLength;
+
+                                    try
+                                    {
+                                        chunkData = await client.DownloadDepotChunkAsync( depot.id, data ).ConfigureAwait( false );
+                                        cdnPool.ReturnConnection( client );
+                                        break;
+                                    }
+                                    catch ( WebException e )
+                                    {
+                                        cdnPool.ReturnBrokenConnection( client );
+
+                                        if ( e.Status == WebExceptionStatus.ProtocolError )
+                                        {
+                                            var response = e.Response as HttpWebResponse;
+                                            if ( response.StatusCode == HttpStatusCode.Unauthorized || response.StatusCode == HttpStatusCode.Forbidden )
+                                            {
+                                                Console.WriteLine( "Encountered 401 for chunk {0}. Aborting.", chunkID );
+                                                cts.Cancel();
+                                                break;
+                                            }
+                                            else
+                                            {
+                                                Console.WriteLine( "Encountered error downloading chunk {0}: {1}", chunkID, response.StatusCode );
+                                            }
+                                        }
+                                        else
+                                        {
+                                            Console.WriteLine( "Encountered error downloading chunk {0}: {1}", chunkID, e.Status );
+                                        }
+                                    }
+                                    catch ( Exception e )
+                                    {
+                                        cdnPool.ReturnBrokenConnection( client );
+                                        Console.WriteLine( "Encountered unexpected error downloading chunk {0}: {1}", chunkID, e.Message );
+                                    }
+                                }
+
+                                if ( chunkData == null )
+                                {
+                                    Console.WriteLine( "Failed to find any server with chunk {0} for depot {1}. Aborting.", chunkID, depot.id );
+                                    return;
+                                }
+
+                                TotalBytesCompressed += chunk.CompressedLength;
+                                DepotBytesCompressed += chunk.CompressedLength;
+                                TotalBytesUncompressed += chunk.UncompressedLength;
+                                DepotBytesUncompressed += chunk.UncompressedLength;
+
+                                fs.Seek( ( long )chunk.Offset, SeekOrigin.Begin );
+                                fs.Write( chunkData.Data, 0, chunkData.Data.Length );
+
+                                size_downloaded += chunk.UncompressedLength;
+                            }
+
+                            fs.Dispose();
+
+                            Console.WriteLine( "{0,6:#00.00}% {1}", ( ( float )size_downloaded / ( float )complete_download_size ) * 100.0f, fileFinalPath );
+                        }
+                        finally
+                        {
+                            semaphore.Release();
+                        }
+                    } );
+
+                    tasks[ i ] = task;
+                }
+
+                await Task.WhenAll( tasks ).ConfigureAwait( false );
+
+                ConfigStore.TheConfig.LastManifests[ depot.id ] = depot.manifestId;
+                ConfigStore.Save();
+
+                Console.WriteLine( "Depot {0} - Downloaded {1} bytes ({2} bytes uncompressed)", depot.id, DepotBytesCompressed, DepotBytesUncompressed );
+            }
+
+            Console.WriteLine( "Total downloaded: {0} bytes ({1} bytes uncompressed) from {2} depots", TotalBytesCompressed, TotalBytesUncompressed, depots.Count );
+        }
+    }
+}